tsafApp.directive('tsResults', function() {
	return {
		templateUrl: '/partials/results.html',
	};
});

var timeFormat = 'YYYY-MM-DD HH:mm:ss ZZ';

interface ITimeScope extends ITsafScope {
	noLink: string;
}

tsafApp.directive("tsTime", function() {
	return {
		link: function(scope: ITimeScope, elem: any, attrs: any) {
			scope.$watch(attrs.tsTime, (v: any) => {
				var m = moment(v).utc();
				var text = m.format(timeFormat) +
				' (' +
				m.fromNow() +
				')';
				if (attrs.noLink) {
					elem.text(m.format(timeFormat) + ' (' + m.fromNow() + ')');
				} else {
					var el = document.createElement('a');
					el.innerText = text ;
					el.href = 'http://www.timeanddate.com/worldclock/converted.html?iso=';
					el.href += m.format('YYYYMMDDTHHmm');
					el.href += '&p1=0';
					angular.forEach(scope.timeanddate, (v, k) => {
						el.href += '&p' + (k + 2) + '=' + v;
					});
					elem.html(el);
				}
			});
		},
	};
});

tsafApp.directive("tsSince", function() {
	return {
		link: function(scope: ITsafScope, elem: any, attrs: any) {
			scope.$watch(attrs.tsSince, (v: any) => {
				var m = moment(v).utc();
				elem.text(m.fromNow());
			});
		},
	};
});

tsafApp.directive("tooltip", function() {
	return {
		link: function(scope: IGraphScope, elem: any, attrs: any) {
			angular.element(elem[0]).tooltip({ placement: "bottom" });
		},
	};
});

tsafApp.directive('tsLine', () => {
	return {
		link: (scope: any, elem: any, attrs: any) => {
			elem.linedtextarea();
			var parent = elem.parent();
			var linesDiv = parent
			function lineHighlight(line: any) {
				var lineHeight = elem[0].scrollHeight / (elem[0].value.match(/\n/g).length + 1);
				var jump = (line - 1) * lineHeight;
				elem.scrollTop(jump);
				elem.scroll();
				parent.find('.lines div').eq(line - 1).addClass('lineerror');
			}
			function lineClear() {
				parent.find('.lineerror').removeClass('lineerror');
			}
			scope.$watch(attrs.tsLine, (v: any) => {
				lineClear();
				if (v) {
					lineHighlight(v);
				}
			});
		},
	};
});

interface JQuery {
	tablesorter(v: any): JQuery;
}

tsafApp.directive('tsTableSort', ['$timeout', ($timeout: ng.ITimeoutService) => {
	return {
		link: (scope: ng.IScope, elem: any, attrs: any) => {
			$timeout(() => {
				$(elem).tablesorter({
					sortList: scope.$eval(attrs.tsTableSort),
				});
			});
		},
	};
}]);

tsafApp.directive('ahTimeLine', () => {
	//2014-05-26T21:46:37.435056942Z
	var format = d3.time.format.utc("%Y-%m-%dT%X");
	var tsdbFormat = d3.time.format.utc("%Y/%m/%d-%X");
	function parseDate(s: Moment) {
		return s.toDate();
	}
	var margin = {
		top: 20,
		right: 80,
		bottom: 30,
		left: 250,
	};
	var customTimeFormat = d3.time.format.utc.multi([
		[".%L", (d: any) => { return d.getMilliseconds(); }],
		[":%S", (d: any) => { return d.getSeconds(); }],
		["%H:%M", (d: any) => { return d.getMinutes(); }],
		["%H", (d: any) => { return d.getHours(); }],
		["%a %d", (d: any) => { return d.getDay() && d.getDate() != 1; }],
		["%b %d", (d: any) => { return d.getDate() != 1; }],
		["%B", (d: any) => { return d.getMonth(); }],
		["%Y", () => { return true; }]
	]);
	return {
		link: (scope: any, elem: any, attrs: any) => {
			scope.$watch(attrs.data, update);
			function update(v: any) {
				if (!angular.isArray(v) || v.length == 0) {
					return;
				}
<<<<<<< HEAD
				var svgHeight = v.length * 15 + margin.top + margin.bottom;
				var height = svgHeight - margin.top - margin.bottom;
				var svgWidth = elem.width();
				var width = svgWidth - margin.left - margin.right;
				var xScale = d3.time.scale.utc().range([0, width]);
				var yScale = d3.scale.linear().range([height, 0]);
				var xAxis = d3.svg.axis()
					.scale(xScale)
					.tickFormat(customTimeFormat)
					.orient('bottom');
				var chart = d3.select(elem[0])
					.append('svg')
					.attr('width', svgWidth)
					.attr('height', svgHeight)
					.append('g')
					.attr('transform', 'translate(' + margin.left + ',' + margin.top + ')');
				chart.append('g')
					.attr('class', 'x axis')
					.attr('transform', 'translate(0,' + height + ')');
				chart.append('g')
					.attr('class', 'y axis');
				var legend = d3.select(elem[0])
					.append('div')
					.attr('class', 'legend');
				var time_legend = legend
					.append('div')
					.text(tsdbFormat(new Date()));
				var alert_legend = legend
					.append('div')
					.text('Alert');
				var max_date = new Date(-8640000000000000);
				var min_date = new Date(8640000000000000);
				v.forEach(function(a: any) {
					a.History.forEach(function(d: any) {
						if (parseDate(d.Time) < min_date) {
							min_date = parseDate(d.Time);
						}
						if (parseDate(d.EndTime) > max_date) {
							max_date = parseDate(d.EndTime);
						}
					});
				});
				xScale.domain([min_date, max_date]);
				yScale.domain([0, v.length]);
				chart.select('.x.axis')
=======
				xScale.domain([
					d3.min(v, (d: any) => { return parseDate(d.Time); }),
					new Date(),
				]);
				svg.select('.x.axis')
>>>>>>> e5ac00ea
					.transition()
					.call(xAxis);
				v.forEach(function(a: any, i: number) {
					chart.selectAll('.bars')
						.data(a.History)
						.enter()
						.append('rect')
						.attr('class', (d: any) => { return d.Status; } )
						.attr('x', (d: any) => { return xScale(parseDate(d.Time)); })
						.attr('y', yScale(i + 1))
						.attr('height', height - yScale(.95))
						.attr('width', (d: any) => {
							return xScale(parseDate(d.EndTime)) - xScale(parseDate(d.Time));
						})
						.on('mousemove.x', mousemove_x)
						.on('mousemove.y', function(d) {
							alert_legend.text(a.Name);
						})
						.on('click', function(d, j) {
							var id = 'panel' + i + '-' + j;
							scope.$apply(scope.shown['group' + i] = true);
							scope.$apply(scope.shown[id] = true);
							$('html, body').scrollTop($("#" + id).offset().top);
						});
				});
				chart.selectAll('.labels')
					.data(v)
					.enter()
					.append('text')
					.attr('text-anchor', 'end')
					.attr('x', 0)
					.attr('dx', '-.5em')
					.attr('dy', '.25em')
					.attr('y', function(d: any, i: number) { return yScale(i) - (height - yScale(.5));})
					.text(function(d: any) { return d.Name;});
				chart.selectAll('.sep')
					.data(v)
					.enter()
					.append('rect')
					.attr('y', function(d: any, i: number) { return yScale(i) - (height - yScale(.05));})
					.attr('height', function(d: any, i: number) { return (height - yScale(.05));})
					.attr('x', 0)
					.attr('width', width)
					.on('mousemove.x', mousemove_x);
				function mousemove_x() {
					var x = xScale.invert(d3.mouse(this)[0]);
					time_legend
						.text(tsdbFormat(x));
				}
			};
		},
	};
});

var fmtUnits = ['', 'k', 'M', 'G', 'T', 'P', 'E'];

function nfmt(s: any, mult: number, suffix: string, opts: any) {
	opts = opts || {};
	var n = parseFloat(s);
	if (opts.round) n = Math.round(n);
	if (!n) return suffix ? '0 ' + suffix : '0';
	if (isNaN(n) || !isFinite(n)) return '-';
	var a = Math.abs(n);
	var precision = a < 1 ? 2 : 4;
	if (a >= 1) {
		var number = Math.floor(Math.log(a) / Math.log(mult));
		a /= Math.pow(mult, Math.floor(number));
		if (fmtUnits[number]) {
			suffix = fmtUnits[number] + suffix;
		}
	}
	if (n < 0) a = -a;
	var r = a.toFixed(precision);
	return +r + suffix;
}

tsafApp.filter('nfmt', function() {
	return function(s: any) {
		return nfmt(s, 1000, '', {});
	}
});

tsafApp.filter('bytes', function() {
	return function(s: any) {
		return nfmt(s, 1024, 'B', { round: true });
	}
});

tsafApp.filter('bits', function() {
	return function(s: any) {
		return nfmt(s, 1024, 'b', { round: true });
	}
});

tsafApp.directive('tsGraph', ['$window', 'nfmtFilter', function($window: ng.IWindowService, fmtfilter: any) {
	var margin = {
		top: 10,
		right: 10,
		bottom: 30,
		left: 80,
	};
	return {
		scope: {
			data: '=',
			height: '=',
			generator: '=',
		},
		link: (scope: any, elem: any, attrs: any) => {
			var svgHeight = +scope.height || 150;
			var height = svgHeight - margin.top - margin.bottom;
			var svgWidth: number;
			var width: number;
			var yScale = d3.scale.linear().range([height, 0]);
			var xScale = d3.time.scale.utc();
			var xAxis = d3.svg.axis()
				.orient('bottom');
			var yAxis = d3.svg.axis()
				.scale(yScale)
				.orient('left')
				.ticks(Math.min(10, height / 20))
				.tickFormat(fmtfilter);
			var line: any;
			switch (scope.generator) {
			case 'area':
				line = d3.svg.area();
				break;
			default:
				line = d3.svg.line();
			}
			line.y((d: any) => { return yScale(d.y); });
			line.x((d: any) => { return xScale(d.x * 1000); });
			var svg = d3.select(elem[0])
				.append('svg')
				.attr('height', svgHeight)
				.append('g')
				.attr('transform', 'translate(' + margin.left + ',' + margin.top + ')');
			var defs = svg.append('defs')
				.append('clipPath')
				.attr('id', 'clip')
				.append('rect')
				.attr('height', height);
			var chart = svg.append('g')
				.attr('pointer-events', 'all')
				.attr('clip-path', 'url(#clip)');
			svg.append('g')
				.attr('class', 'x axis')
				.attr('transform', 'translate(0,' + height + ')');
			svg.append('g')
				.attr('class', 'y axis');
			var xloc = d3.select(elem[0]).append('div');
			var legend = d3.select(elem[0]).append('div');
			var color = d3.scale.category20();
			var mousex = 0;
			var oldx = 0;
			var data: any;
			var focus = svg.append('g')
				.attr('class', 'focus');
			focus.append('line');
			function mouseover() {
				var pt = d3.mouse(this);
				mousex = pt[0];
				if (data) {
					drawLegend();
				}
			}
			function drawLegend() {
				var names = legend.selectAll('.series')
					.data(data, (d) => { return d.name; });
				names.enter()
					.append('div')
					.attr('class', 'series');
				names.exit()
					.remove();
				var xi = xScale.invert(mousex);
				xloc.text('Time: ' + moment(xi).utc().format());
				var t = xi.getTime() / 1000;
				names
					.text((d: any) => {
						var idx = bisect(d.data, t);
						if (idx >= d.data.length) {
							idx = d.data.length - 1;
						}
						var pt = d.data[idx];
						if (pt) {
							return d.name + ': ' + pt.y;
						}
					})
					.style('color', (d: any) => { return color(d.name); });
				var x = mousex;
				if (x > width) {
					x = 0;
				}
				focus.select('line')
					.attr('x1', x)
					.attr('x2', x)
					.attr('y1', 0)
					.attr('y2', height);
			}
			scope.$watch('data', update);
			var w = angular.element($window);
			scope.$watch(() => {
				return w.width();
			}, resize, true);
			w.bind('resize', () => {
				scope.$apply();
			});
			function resize() {
				svgWidth = elem.width();
				width = svgWidth - margin.left - margin.right;
				xScale.range([0, width]);
				xAxis.scale(xScale);
				if (!mousex) {
					mousex = width + 1;
				}
				svg.attr('width', svgWidth);
				defs.attr('width', width);
				xAxis.ticks(width / 60);
				draw();
				chart.selectAll('rect.click-capture').remove();
				chart.append('rect')
					.attr('class', 'click-capture')
					.style('visibility', 'hidden')
					.attr('x', 0)
					.attr('y', 0)
					.attr('height', height)
					.attr('width', width)
					.on('mousemove', mouseover);
			}
			var oldx = 0;
			var bisect = d3.bisector((d) => { return d.x; }).right;
			function update(v: any) {
				if (!angular.isArray(v) || v.length == 0) {
					return;
				}
				data = v;
				resize();
			}
			function draw() {
				if (!data) {
					return;
				}
				var xdomain = [
					d3.min(data, (d: any) => { return d3.min(d.data, (c: any) => { return c.x; }); }) * 1000,
					d3.max(data, (d: any) => { return d3.max(d.data, (c: any) => { return c.x; }); }) * 1000,
				];
				if (!oldx) {
					oldx = xdomain[1];
				} else if (oldx == xdomain[1]) {
					return;
				}
				xScale.domain(xdomain);
				yScale.domain([
					d3.min(data, (d: any) => { return d3.min(d.data, (c: any) => { return c.y; }); }),
					d3.max(data, (d: any) => { return d3.max(d.data, (c: any) => { return c.y; }); }),
				]);
				if (scope.generator == 'area') {
					line.y0(yScale(0));
				}
				svg.select('.x.axis')
					.transition()
					.call(xAxis);
				svg.select('.y.axis')
					.transition()
					.call(yAxis);
				var queries = chart.selectAll('.line')
					.data(data, (d) => { return d.name; });
				switch (scope.generator) {
				case 'area':
					queries.enter()
						.append('path')
						.attr('stroke', (d: any) => { return color(d.name); })
						.attr('class', 'line')
						.style('fill', (d: any) => { return color(d.name); });
					break;
				default:
					queries.enter()
						.append('path')
						.attr('stroke', (d: any) => { return color(d.name); })
						.attr('class', 'line');
				}
				queries.exit()
					.remove();
				queries
					.attr('d', (d: any) => { return line(d.data); })
					.attr('transform', null)
					.transition()
					.ease('linear')
					.attr('transform', 'translate(' + (xScale(oldx) - xScale(xdomain[1])) + ')');
				oldx = xdomain[1];
				drawLegend();
			};
		},
	};
}]);<|MERGE_RESOLUTION|>--- conflicted
+++ resolved
@@ -128,7 +128,6 @@
 				if (!angular.isArray(v) || v.length == 0) {
 					return;
 				}
-<<<<<<< HEAD
 				var svgHeight = v.length * 15 + margin.top + margin.bottom;
 				var height = svgHeight - margin.top - margin.bottom;
 				var svgWidth = elem.width();
@@ -174,13 +173,6 @@
 				xScale.domain([min_date, max_date]);
 				yScale.domain([0, v.length]);
 				chart.select('.x.axis')
-=======
-				xScale.domain([
-					d3.min(v, (d: any) => { return parseDate(d.Time); }),
-					new Date(),
-				]);
-				svg.select('.x.axis')
->>>>>>> e5ac00ea
 					.transition()
 					.call(xAxis);
 				v.forEach(function(a: any, i: number) {
