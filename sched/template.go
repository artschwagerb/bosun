--- conflicted
+++ resolved
@@ -165,14 +165,8 @@
 	if err != nil {
 		return nil, fmt.Errorf("%v: %v", v, err)
 	}
-<<<<<<< HEAD
-	var results []*expr.Result
 	if series && e.Root.Return() != eparse.TYPE_SERIES {
-		return results, fmt.Errorf("egraph: requires an expression that returns a series")
-=======
-	if series && e.Root.Return() != parse.TYPE_SERIES {
 		return nil, fmt.Errorf("egraph: requires an expression that returns a series")
->>>>>>> 5ca79fd0
 	}
 	res, _, err := e.Execute(c.schedule.cache, nil, c.schedule.CheckStart, autods, c.Alert.UnjoinedOK, c.schedule.Search, c.schedule.Lookups, c.schedule.Conf.AlertSquelched(c.Alert))
 	if err != nil {
